import API_CONFIG from "@/config/api";
import { getAccessToken } from "@/lib/authToken";

const API_BASE_URL = API_CONFIG.BASE_URL;

interface ApiResponse<T = unknown> {
  success: boolean;
  data?: T;
  message?: string;
  error?: string;
}

class ApiService {
  private async makeRequest<T>(
    endpoint: string,
    options: RequestInit = {}
  ): Promise<ApiResponse<T>> {
    try {
      const url = `${API_BASE_URL}${endpoint}`;
      const token = getAccessToken();
      const response = await fetch(url, {
        headers: {
          "Content-Type": "application/json",
          ...(token ? { Authorization: `Bearer ${token}` } : {}),
          ...options.headers,
        },
        credentials: "include",
        ...options,
      });

      const data = await response.json();

      if (response.ok) {
        // Check if the backend response has a nested structure
        if (data.success && data.data) {
          // Backend returns {success: true, data: {...}}
          return {
            success: true,
            data: data.data,
            message: data.message,
          };
        } else {
          // Backend returns data directly
          return {
            success: true,
            data,
            message: data.message,
          };
        }
      } else {
        return {
          success: false,
          error: data.message || "Request failed",
        };
      }
    } catch {
      return {
        success: false,
        error: "Network error. Please check your connection.",
      };
    }
  }

  // Auth APIs
  async signup(userData: { name: string; email: string; password: string }) {
    return this.makeRequest("/auth/signup", {
      method: "POST",
      body: JSON.stringify(userData),
    });
  }

  async login(credentials: {
    email: string;
    password: string;
    useCookie?: boolean;
  }) {
    return this.makeRequest("/auth/login", {
      method: "POST",
      body: JSON.stringify(credentials),
    });
  }

  async logout() {
    return this.makeRequest("/auth/logout", {
      method: "POST",
    });
  }

  async verifyEmail(verificationData: { email: string; otp: string }) {
    return this.makeRequest("/auth/verify-email", {
      method: "POST",
      body: JSON.stringify(verificationData),
    });
  }

  async resendOtp(email: string) {
    return this.makeRequest("/auth/resend-otp", {
      method: "POST",
      body: JSON.stringify({ email }),
    });
  }

  async forgotPassword(email: string) {
    return this.makeRequest("/auth/forgot-password", {
      method: "POST",
      body: JSON.stringify({ email }),
    });
  }

  async resetPassword(token: string, password: string) {
    return this.makeRequest(`/auth/reset-password/${token}`, {
      method: "POST",
      body: JSON.stringify({ password }),
    });
  }
  async updateProfile(profileData: Record<string, any>, profileImage?: File) {
    // If there's an image, use FormData
    if (profileImage) {
      const formData = new FormData();
      
      // Add all profile data fields
      Object.keys(profileData).forEach(key => {
        if (profileData[key] !== undefined && profileData[key] !== null) {
          formData.append(key, profileData[key]);
        }
      });
      
      // Add the image file
      formData.append('profileImage', profileImage);
      
      return this.makeRequest("/auth/profile", {
        method: "PUT",
        body: formData, // Don't set Content-Type header, let browser set it with boundary
      });
    } else {
      // No image, use JSON
      return this.makeRequest("/auth/profile", {
        method: "PUT",
        headers: {
          "Content-Type": "application/json",
        },
        body: JSON.stringify(profileData),
      });
    }
  }


  async checkAuth() {
    return this.makeRequest("/auth/check-auth");
  }

  async getProfile() {
  return this.makeRequest("/auth/profile", {
    method: "GET",
  });
}


  // Test API connection
  async testConnection() {
    try {
      const response = await fetch(`${API_BASE_URL}/test`, {
        method: "GET",
        headers: {
          "Content-Type": "application/json",
        },
      });

      return response.ok; // Any successful response means server is running
    } catch {
      return false;
    }
  }

  // Product APIs
  async getProducts(params?: { category?: string; subCategory?: string; limit?: number }) {
    const queryParams = new URLSearchParams();
    if (params?.category) queryParams.append('category', params.category);
    if (params?.subCategory) queryParams.append('subCategory', params.subCategory);
    if (params?.limit) queryParams.append('limit', params.limit.toString());
    
    const queryString = queryParams.toString();
    return this.makeRequest(`/products${queryString ? `?${queryString}` : ''}`);
  }

  async getProduct(id: string) {
    return this.makeRequest(`/products/${id}`);
  }

  // Cart APIs
  async getCart() {
    return this.makeRequest("/cart");
  }

  async addToCart(productId: string, quantity: number = 1) {
    return this.makeRequest("/cart/add", {
      method: "POST",
      body: JSON.stringify({ productId, quantity }),
    });
  }

  async updateCartItem(productId: string, quantity: number) {
    return this.makeRequest(`/cart/update/${productId}`, {
      method: "PUT",
      body: JSON.stringify({ quantity }),
    });
  }

  async removeFromCart(productId: string) {
    return this.makeRequest(`/cart/remove/${productId}`, {
      method: "DELETE",
    });
  }

  async clearCart() {
    return this.makeRequest("/cart/clear", {
      method: "DELETE",
    });
  }

  // Order APIs
  async createOrder(orderData: any) {
    return this.makeRequest("/orders", {
      method: "POST",
      body: JSON.stringify(orderData),
    });
  }

  async getOrders() {
    return this.makeRequest("/orders");
  }

  async getOrder(id: string) {
    return this.makeRequest(`/orders/${id}`);
  }

  // Promo Code APIs
  async applyPromoCode(code: string, subtotal: number) {
    return this.makeRequest("/promo-code/apply", {
      method: "POST",
      body: JSON.stringify({ code, subtotal }),
    });
  }

  async validatePromoCode(code: string, subtotal: number) {
    return this.makeRequest("/promo-code/validate", {
      method: "POST",
      body: JSON.stringify({ code, subtotal }),
    });
  }

  // Referral Code APIs
  async applyReferralCode(code: string, subtotal: number) {
    return this.makeRequest("/referral-code/apply", {
      method: "POST",
      body: JSON.stringify({ code, subtotal }),
    });
  }

  // Redeem referral promo (cart flow) - supports passing either referFrdId or public code
  async redeemReferralPromo(codeOrId: string) {
    return this.makeRequest('/referrals/promos/redeem', {
      method: 'POST',
      body: JSON.stringify({ referFrdId: codeOrId, code: codeOrId }),
    });
  }

  async applySimpleReferral() {
    return this.makeRequest('/referrals/apply-simple', {
      method: 'POST',
    });
  }

  async validateReferralCode(code: string) {
    return this.makeRequest("/referral-code/validate", {
      method: "POST",
      body: JSON.stringify({ code }),
    });
  }

  // Wishlist methods
  async getWishlist() {
    return this.makeRequest("/wishlist", {
      method: "GET",
    });
  }

  async addToWishlist(productId: string) {
    return this.makeRequest("/wishlist", {
      method: "POST",
      body: JSON.stringify({ productId }),
    });
  }

  async removeFromWishlist(productId: string) {
    return this.makeRequest(`/wishlist/${productId}`, {
      method: "DELETE",
    });
  }

  async checkWishlistStatus(productId: string) {
    return this.makeRequest(`/wishlist/check/${productId}`, {
      method: "GET",
    });
  }

  // Wishlist sharing methods
  async generateWishlistShareLink() {
    return this.makeRequest("/wishlist-share/generate", {
      method: "POST",
    });
  }

  async getSharedWishlist(shareId: string) {
    return this.makeRequest(`/wishlist-share/${shareId}`, {
      method: "GET",
    });
  }

  async revokeWishlistShareLink() {
    return this.makeRequest("/wishlist-share/revoke", {
      method: "DELETE",
    });
  }

  // Address management methods
  async getUserAddresses() {
    return this.makeRequest("/address/addresses", {
      method: "GET",
    });
  }

  async updateBillingAddress(addressData: {
    companyName?: string;
    street?: string;
    city?: string;
    state?: string;
    country?: string;
    zipCode?: string;
  }) {
    return this.makeRequest("/address/billing-address", {
      method: "PUT",
      body: JSON.stringify(addressData),
    });
  }

  async updateShippingAddress(addressData: {
    companyName?: string;
    street?: string;
    city?: string;
    state?: string;
    country?: string;
    zipCode?: string;
    sameAsBilling?: boolean;
  }) {
    return this.makeRequest("/address/shipping-address", {
      method: "PUT",
      body: JSON.stringify(addressData),
    });
  }

  async copyBillingToShipping() {
    return this.makeRequest("/address/copy-billing-to-shipping", {
      method: "POST",
    });
  }
<<<<<<< HEAD
=======

>>>>>>> f2076fd8
}

export const apiService = new ApiService();
export default apiService;<|MERGE_RESOLUTION|>--- conflicted
+++ resolved
@@ -364,10 +364,6 @@
       method: "POST",
     });
   }
-<<<<<<< HEAD
-=======
-
->>>>>>> f2076fd8
 }
 
 export const apiService = new ApiService();
